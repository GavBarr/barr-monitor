import argparse
import time
import os
import re
import psutil
import signal
import subprocess
import sys


PID_FILE = "/tmp/barr-monitor.pid"  # Stores running processes

# Default keywords for searching errors
DEFAULT_KEYWORDS = ["ERROR", "WARNING", "CRITICAL"]


def analyze_logs(log_path, export_path=None, keywords=None):
    """Scans the given log file or directory for errors and writes results to a file if needed."""
    results = []
    
    if os.path.isdir(log_path):
        print(f"\n[INFO] Scanning directory: {log_path}")
        for file in os.listdir(log_path):
            if file.endswith(".log") or file.endswith(".txt"):
                results.extend(scan_file(os.path.join(log_path, file), keywords))
    elif os.path.isfile(log_path):
        print(f"\n[INFO] Scanning file: {log_path}")
        results.extend(scan_file(log_path, keywords))
    else:
        print(f"[ERROR] Invalid path: {log_path}")
        return

    if export_path:
        save_report(results, export_path)

def scan_file(file_path, keywords):
    """Reads a log file, finds errors based on keywords, and returns a list of formatted results."""
    try:
        with open(file_path, 'r', encoding='utf-8', errors='ignore') as f:
            lines = f.readlines()
    except Exception as e:
        print(f"[ERROR] Could not read {file_path}: {e}")
        return []

    found_errors = []
    print(f"\n[LOG ERRORS] - {file_path}")
    
    # Create a regex pattern from the provided keywords
    pattern = "|".join([re.escape(keyword) for keyword in keywords])

    for line_num, line in enumerate(lines, start=1):
        if re.search(pattern, line, re.IGNORECASE):
            error_msg = f"Line {line_num}: {line.strip()}"
            print(error_msg)
            found_errors.append(f"{file_path} - {error_msg}")

    if not found_errors:
        print(f"[OK] No errors found in {file_path}")

    return found_errors

def save_report(results, export_path):
    """Writes the log analysis results to a specified file."""
    try:
        with open(export_path, 'w', encoding='utf-8') as f:
            for line in results:
                f.write(line + "\n")
        print(f"\n[INFO] Report saved to {export_path}")
    except Exception as e:
        print(f"[ERROR] Could not write to {export_path}: {e}")

<<<<<<< HEAD
def watch_logs(log_path, interval, run_time, export_path=None, keywords=None, process_name=None):
    """Reprocesses logs at a set interval and terminates after the specified run-time."""
    pid = os.getpid()
    start_time = time.time()

    # Use the provided process name or fallback to "barr-monitor"
    process_name = process_name if process_name else "barr-monitor"

    with open(PID_FILE, "a") as f:
        f.write(f"{pid} {process_name}\n")  # Store PID with process name

    print(f"[WATCH MODE] Running in the background (PID: {pid}, Name: {process_name})")

    while True:
        analyze_logs(log_path, export_path, keywords)
        elapsed_time = (time.time() - start_time) / 3600  # Convert seconds to hours
        if elapsed_time >= run_time:
            print(f"[INFO] Run-time of {run_time} hours reached. Stopping process {pid}.")
            stop_process(pid)
            break
        print(f"\n[INFO] Sleeping for {interval} minutes before next check...")
        time.sleep(interval * 60)




def list_processes():
    """Lists running barr-monitor processes with names."""
    if not os.path.exists(PID_FILE):
        print("[INFO] No active barr-monitor processes found.")
        return

    print("[ACTIVE PROCESSES]")
    with open(PID_FILE, "r") as f:
        lines = f.readlines()

    for line in lines:
        parts = line.strip().split(" ", 1)
        if len(parts) == 2:
            pid, name = parts
            if pid.isdigit() and psutil.pid_exists(int(pid)):
                print(f"barr-monitor (PID: {pid}, Name: {name})")
            else:
                remove_stale_pid(pid)




def remove_stale_pid(pid):
    """Removes a stale PID from the PID file if it no longer exists."""
    with open(PID_FILE, "r") as f:
        pids = f.readlines()

    with open(PID_FILE, "w") as f:
        for p in pids:
            if p.strip() != pid:
                f.write(p)

def stop_process(pid):
    """Stops a barr-monitor process by PID only."""
    if not psutil.pid_exists(int(pid)):
        print(f"[ERROR] Process {pid} not found.")
        return

    os.kill(int(pid), signal.SIGTERM)
    print(f"[INFO] Stopped barr-monitor process {pid}")
    remove_stale_pid(pid)


=======
>>>>>>> c9ab5b4a

def main():
    parser = argparse.ArgumentParser(description="Barr Monitor - Log Analyzer CLI")
    parser.add_argument("command", help="log path")
    parser.add_argument("export_path", nargs="?", help="Path to export the report (optional)")
    parser.add_argument("--keywords", type=str, help="Comma-separated list of custom keywords to search for in logs")

    args = parser.parse_args()

    keywords = DEFAULT_KEYWORDS
<<<<<<< HEAD

    

    if args.keywords:
        keywords = [keyword.strip() for keyword in args.keywords.split(",")]

    if args.command == "stop":
        if not args.export_path:
            print("[ERROR] Please provide a process ID to stop.")
        else:
            stop_process(args.export_path)  # Use export_path to store the PID for 'stop'
    elif args.command == "listing":
        list_processes()
    elif args.command == "stop":
        if args.pid:
            stop_process(args.pid)  # Now supports process name or PID
        else:
            print("[ERROR] Please provide a process ID or process name to stop.")
    elif args.watch:
        if not args.run_time:
            print("[ERROR] --run-time is required when using --watch.")
            sys.exit(1)

        print(f"[INFO] Watch mode enabled - Running every {args.watch} minutes for up to {args.run_time} hours.")

        if "BARR_MONITOR_DAEMON" not in os.environ:
            cmd = [
                sys.executable, __file__, args.command,
                "--watch", str(args.watch),
                "--run-time", str(args.run_time)
            ]
            if args.export_path:
                cmd.append(args.export_path)
            if args.process_name:  # Ensure process name is passed
                cmd.append("--process-name")
                cmd.append(args.process_name)


            env = os.environ.copy()
            env["BARR_MONITOR_DAEMON"] = "1"

            subprocess.Popen(
                cmd,
                env=env,
                stdout=subprocess.DEVNULL,
                stderr=subprocess.DEVNULL,
                close_fds=True,
                start_new_session=True
            )

            print("[INFO] Process started in the background. You can now close the terminal.")
            sys.exit(0)

        # Now pass process_name correctly to watch_logs
        watch_logs(args.command, args.watch, args.run_time, args.export_path, keywords, process_name=args.process_name)

    else:
        analyze_logs(args.command, args.export_path, keywords)
=======
    
    if args.keywords:
        keywords = [keyword.strip() for keyword in args.keywords.split(",")]

    analyze_logs(args.command, args.export_path, keywords)
>>>>>>> c9ab5b4a

if __name__ == "__main__":
    main()<|MERGE_RESOLUTION|>--- conflicted
+++ resolved
@@ -69,7 +69,6 @@
     except Exception as e:
         print(f"[ERROR] Could not write to {export_path}: {e}")
 
-<<<<<<< HEAD
 def watch_logs(log_path, interval, run_time, export_path=None, keywords=None, process_name=None):
     """Reprocesses logs at a set interval and terminates after the specified run-time."""
     pid = os.getpid()
@@ -134,13 +133,15 @@
         print(f"[ERROR] Process {pid} not found.")
         return
 
-    os.kill(int(pid), signal.SIGTERM)
+    if os.name == "nt":
+        subprocess.call(["taskkill", "/F", "/PID", str(pid)], stdout=subprocess.DEVNULL, stderr=subprocess.DEVNULL)
+    else:
+        os.kill(int(pid), signal.SIGTERM)
+
     print(f"[INFO] Stopped barr-monitor process {pid}")
     remove_stale_pid(pid)
 
 
-=======
->>>>>>> c9ab5b4a
 
 def main():
     parser = argparse.ArgumentParser(description="Barr Monitor - Log Analyzer CLI")
@@ -151,7 +152,7 @@
     args = parser.parse_args()
 
     keywords = DEFAULT_KEYWORDS
-<<<<<<< HEAD
+    
 
     
 
@@ -193,14 +194,25 @@
             env = os.environ.copy()
             env["BARR_MONITOR_DAEMON"] = "1"
 
-            subprocess.Popen(
-                cmd,
-                env=env,
-                stdout=subprocess.DEVNULL,
-                stderr=subprocess.DEVNULL,
-                close_fds=True,
-                start_new_session=True
-            )
+            if os.name == "nt":
+                DETACHED_PROCESS = 0x00000008
+                subprocess.Popen(
+                    cmd,
+                    env=env,
+                    stdout=subprocess.DEVNULL,
+                    stderr=subprocess.DEVNULL,
+                    creationflags=DETACHED_PROCESS  # Windows-specific detached mode
+                )
+            else:
+                subprocess.Popen(
+                    cmd,
+                    env=env,
+                    stdout=subprocess.DEVNULL,
+                    stderr=subprocess.DEVNULL,
+                    close_fds=True,
+                    start_new_session=True
+                )
+
 
             print("[INFO] Process started in the background. You can now close the terminal.")
             sys.exit(0)
@@ -210,13 +222,6 @@
 
     else:
         analyze_logs(args.command, args.export_path, keywords)
-=======
-    
-    if args.keywords:
-        keywords = [keyword.strip() for keyword in args.keywords.split(",")]
-
-    analyze_logs(args.command, args.export_path, keywords)
->>>>>>> c9ab5b4a
 
 if __name__ == "__main__":
     main()